--- conflicted
+++ resolved
@@ -1,50 +1,3 @@
-<<<<<<< HEAD
-import os
-import re
-
-from pandas import read_csv
-from pandas.api import types
-
-from pd_anonymizer import HashableDataFrame
-from pd_anonymizer.anonymizers import KAnonymizer
-
-
-def anonymize(df, qids):
-    print("Running PD anonymize....")
-    # Figure out numeric column names
-    numeric_names = ['age', 'zip', 'zipcode', 'year', 'dob']
-    numeric_names_regex = '^(' + '|'.join(numeric_names) + ')$'
-    num_columns = [
-        colname for colname, series in df.items() if (
-                colname in qids
-                and re.match(numeric_names_regex, colname, flags=re.IGNORECASE)
-                and (
-                        series.dtype in [int, float, complex]
-                        or types.is_numeric_dtype(series.dtype)
-                )
-        )
-    ]
-
-    cat_columns = list(set(qids) - set(num_columns))
-    k_target = 30
-    test_hdf = HashableDataFrame(df)
-
-    anonymizer = KAnonymizer(
-        cat_columns=cat_columns,
-        num_columns=num_columns,
-        k_target=k_target
-    ).fit(test_hdf)
-
-    return anonymizer.transform(test_hdf.copy())
-
-
-if __name__ == "__main__":
-    # Sample dataset to anonymize
-    quasi_ids = ['Hectare', 'Date', 'Age', 'Primary Fur Color', 'Highlight Fur Color', 'Location']
-    data_frame = read_csv(
-        f'{os.path.dirname(os.path.abspath(__file__))}/data/2018_Central_Park_Squirrel_Census_-_Squirrel_Data.csv')
-    print(anonymize(data_frame, quasi_ids))
-=======
 import pandas as pd
 
 
@@ -69,5 +22,4 @@
     return anon_df.drop(
         labels=anon_df.sample(frac=0.5).index,
         axis=0
-    )
->>>>>>> 85bba951
+    )